/**
 * Upload manager
 * @param options
 * @constructor
 */
UploadFS.Uploader = function (options) {
    var self = this;

    // Set default options
    options = _.extend({
        chunkSize: 1024 * 8,
        data: null,
        file: null,
        maxTries: 5,
        store: null
    }, options);

    // Check instance
    if (!(self instanceof UploadFS.Uploader)) {
        throw new Error('UploadFS.Uploader is not an instance');
    }

    // Check options
    if (typeof options.chunkSize !== 'number') {
        throw new TypeError('chunkSize is not an number');
    }
    if (!(options.data instanceof ArrayBuffer)) {
        throw new TypeError('data is not an ArrayBuffer');
    }
    if (options.file === null || typeof options.file !== 'object') {
        throw new TypeError('file is not an object');
    }
    if (typeof options.maxTries !== 'number') {
        throw new TypeError('maxTries is not an number');
    }
    if (!(options.store instanceof UploadFS.Store)) {
        throw new TypeError('store is not an UploadFS.Store');
    }

    // Listeners
    if (typeof options.onComplete === 'function') {
        self.onComplete = options.onComplete;
    }
    if (typeof options.onError === 'function') {
        self.onError = options.onError;
    }

    // Public attributes
    self.chunkSize = parseInt(options.chunkSize);
    self.maxTries = parseInt(options.maxTries);

    // Private attributes
    var store = options.store;
    var data = options.data;
    var file = options.file;
    var fileId = null;
    var offset = 0;
    var total = options.data.byteLength;
    var tries = 0;

    var complete = new ReactiveVar(false);
    var loaded = new ReactiveVar(0);
    var uploading = new ReactiveVar(false);

    /**
     * Aborts the current transfer
     */
    self.abort = function () {
        uploading.set(false);
        complete.set(false);
        loaded.set(0);
        fileId = null;
        offset = 0;
        tries = 0;

        // Remove the file from database
        store.getCollection().remove(fileId);
    };

    /**
     * Returns the file
     */
    self.getFile = function () {
        return file;
    };

    /**
     * Returns the loaded bits count
     * @return {number}
     */
    self.getLoaded = function () {
        return loaded.get();
    };

    /**
     * Returns current progress
     * @return {number}
     */
    self.getProgress = function () {
        return parseFloat((loaded.get() / total).toFixed(2));
    };

    /**
     * Checks if the transfer is complete
     * @return {boolean}
     */
    self.isComplete = function () {
        return complete.get();
    };

    /**
     * Checks if the transfer is active
     * @return {boolean}
     */
    self.isUploading = function () {
        return uploading.get();
    };

    /**
     * Starts or resumes the transfer
     */
    self.start = function () {
        if (!uploading.get() && !complete.get()) {

            function upload() {
                uploading.set(true);

                function sendChunk() {
                    if (uploading.get() && !complete.get()) {
                        var length = self.chunkSize;

                        // Calculate the chunk size
                        if (offset + length > total) {
                            length = total - offset;
                        }

                        if (offset < total) {
                            // Prepare the chunk
                            var chunk = new Uint8Array(data, offset, length);

                            // Write the chunk to the store
                            Meteor.call('ufsWrite', chunk, fileId, store.getName(), function (err, length) {
                                if (err || !length) {
                                    // Retry until max tries is reach
                                    // But don't retry if these errors occur
                                    if (tries < self.maxTries && !_.contains([400, 404], err.error)) {
                                        tries += 1;

                                        // Wait 1 sec before retrying
                                        Meteor.setTimeout(function () {
                                            sendChunk();
                                        }, 1000);

                                    } else {
                                        self.abort();
                                        self.onError.call(self, err);
                                    }
                                } else {
                                    offset += length;
                                    loaded.set(loaded.get() + length);
                                    sendChunk();
                                }
                            });
                        } else {
                            // Finish the upload by telling the store the upload is complete
<<<<<<< HEAD
                            Meteor.call('ufsComplete', fileId, store.getName(), function (err, uploadedFile) {
=======
                            Meteor.call('ufsComplete', fileId, store.getName(), function (err, file) {
>>>>>>> bd41781f
                                if (err) {
                                    self.abort();
                                } else if (uploadedFile) {
                                    uploading.set(false);
                                    complete.set(true);
<<<<<<< HEAD
                                    file = uploadedFile;
                                    self.onComplete.call(self, uploadedFile);
=======
                                    self.onComplete.call(self, file);
>>>>>>> bd41781f
                                }
                            });
                        }
                    }
                }

                sendChunk();
            }

            if (!fileId) {
                // Insert the file in the collection
                store.getCollection().insert(file, function (err, uploadId) {
                    if (err) {
                        self.onError.call(self, err);
                    } else {
                        fileId = uploadId;
                        file._id = fileId;
                        upload();
                    }
                });
            } else {
                upload();
            }
        }
    };

    /**
     * Stops the transfer
     */
    self.stop = function () {
        if (uploading.get()) {
            uploading.set(false);
            store.getCollection().update(fileId, {
                $set: {
                    uploading: false
                }
            });
        }
    };
};

/**
 * Called when the file upload is complete
 * @param file
 */
UploadFS.Uploader.prototype.onComplete = function (file) {
};

/**
 * Called when an error occurs during file upload
 * @param err
 */
UploadFS.Uploader.prototype.onError = function (err) {
    console.error(err);
};<|MERGE_RESOLUTION|>--- conflicted
+++ resolved
@@ -79,6 +79,7 @@
 
     /**
      * Returns the file
+     * @return {object}
      */
     self.getFile = function () {
         return file;
@@ -163,22 +164,14 @@
                             });
                         } else {
                             // Finish the upload by telling the store the upload is complete
-<<<<<<< HEAD
                             Meteor.call('ufsComplete', fileId, store.getName(), function (err, uploadedFile) {
-=======
-                            Meteor.call('ufsComplete', fileId, store.getName(), function (err, file) {
->>>>>>> bd41781f
                                 if (err) {
                                     self.abort();
                                 } else if (uploadedFile) {
                                     uploading.set(false);
                                     complete.set(true);
-<<<<<<< HEAD
                                     file = uploadedFile;
                                     self.onComplete.call(self, uploadedFile);
-=======
-                                    self.onComplete.call(self, file);
->>>>>>> bd41781f
                                 }
                             });
                         }
